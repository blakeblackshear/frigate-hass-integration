--- conflicted
+++ resolved
@@ -13,10 +13,6 @@
     runs-on: ubuntu-latest
     steps:
       - name: Run release-drafter
-<<<<<<< HEAD
-        uses: release-drafter/release-drafter@v5.21.1
-=======
         uses: release-drafter/release-drafter@v5.22.0
->>>>>>> 2cfb1fe9
         env:
           GITHUB_TOKEN: ${{ secrets.GITHUB_TOKEN }}