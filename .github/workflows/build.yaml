--- conflicted
+++ resolved
@@ -21,11 +21,7 @@
       - name: Check out the repository
         uses: actions/checkout@v3.3.0
       - name: Set up Python ${{ env.DEFAULT_PYTHON }}
-<<<<<<< HEAD
-        uses: actions/setup-python@v4.3.0
-=======
         uses: actions/setup-python@v4.5.0
->>>>>>> 2cfb1fe9
         with:
           python-version: ${{ env.DEFAULT_PYTHON }}
       - name: Install requirements
@@ -65,11 +61,7 @@
       - name: Check out code from GitHub
         uses: "actions/checkout@v3.3.0"
       - name: Setup Python ${{ env.DEFAULT_PYTHON }}
-<<<<<<< HEAD
-        uses: "actions/setup-python@v4.3.0"
-=======
         uses: "actions/setup-python@v4.5.0"
->>>>>>> 2cfb1fe9
         with:
           python-version: ${{ env.DEFAULT_PYTHON }}
       - name: Install requirements
