"""Test the frigate API client."""
from __future__ import annotations

import asyncio
from collections.abc import AsyncGenerator
import logging
from typing import Any
from unittest.mock import AsyncMock, patch

import aiohttp
from aiohttp import web
import pytest

from custom_components.frigate.api import FrigateApiClient, FrigateApiClientError

from . import TEST_SERVER_VERSION, start_frigate_server

_LOGGER = logging.getLogger(__name__)

# ==============================================================================
# Please do not add HomeAssistant specific imports/functionality to this test,
# so that this library can be optionally moved to a different repo at a later
# date.
# ==============================================================================


@pytest.fixture
async def aiohttp_session() -> AsyncGenerator[aiohttp.ClientSession, None]:
    """Test fixture for aiohttp.ClientSerssion."""
    async with aiohttp.ClientSession() as session:
        yield session


def _assert_request_params(
    request: web.Request, expected_params: dict[str, str]
) -> None:
    """Assert expected parameters."""
    for key, value in expected_params.items():
        assert request.query.get(key) == value


async def test_async_get_stats(
    aiohttp_session: aiohttp.ClientSession, aiohttp_server: Any
) -> None:
    """Test async_get_config."""
    stats_in = {"detection_fps": 8.1}
    stats_handler = AsyncMock(return_value=web.json_response(stats_in))

    server = await start_frigate_server(
        aiohttp_server, [web.get("/api/stats", stats_handler)]
    )

    frigate_client = FrigateApiClient(str(server.make_url("/")), aiohttp_session)
    assert stats_in == await frigate_client.async_get_stats()


async def test_async_get_events(
    aiohttp_session: aiohttp.ClientSession, aiohttp_server: Any
) -> None:
    """Test async_get_events."""
    events_in = [
        {
            "camera": "front_door",
            "end_time": 1623643757.837382,
            "false_positive": False,
            "has_clip": True,
            "has_snapshot": False,
            "id": "1623643750.569992-64ji22",
            "label": "person",
            "start_time": 1623643750.569992,
            "thumbnail": "thumbnail",
            "top_score": 0.70703125,
            "zones": [],
        }
    ]

    async def events_handler(request: web.Request) -> web.Response:
        """Events handler."""
        _assert_request_params(
            request,
            {
                "cameras": "test_camera1,test_camera2",
                "labels": "test_label1,test_label2",
                "zones": "test_zone1,test_zone2",
                "after": "1",
                "before": "2",
                "limit": "3",
                "has_clip": "1",
            },
        )
        return web.json_response(events_in)

    server = await start_frigate_server(
        aiohttp_server, [web.get("/api/events", events_handler)]
    )

    frigate_client = FrigateApiClient(str(server.make_url("/")), aiohttp_session)
    assert events_in == await frigate_client.async_get_events(
        cameras=["test_camera1", "test_camera2"],
        labels=["test_label1", "test_label2"],
        zones=["test_zone1", "test_zone2"],
        after=1,
        before=2,
        limit=3,
        has_clip=True,
    )


async def test_async_get_event_summary_clips(
    aiohttp_session: aiohttp.ClientSession, aiohttp_server: Any
) -> None:
    """Test async_get_event_summary."""
    events_summary_in = [
        {
            "camera": "front_door",
            "count": 76,
            "day": "2021-06-12",
            "label": "person",
            "zones": [],
        },
    ]
    expected_params = [
        {"has_clip": "1"},
        {"has_snapshot": "1"},
    ]

    async def events_summary_handler(request: web.Request) -> web.Response:
        """Events summary handler."""
        _assert_request_params(request, expected_params.pop(0))
        return web.json_response(events_summary_in)

    server = await start_frigate_server(
        aiohttp_server, [web.get("/api/events/summary", events_summary_handler)]
    )

    frigate_client = FrigateApiClient(str(server.make_url("/")), aiohttp_session)

    assert events_summary_in == await frigate_client.async_get_event_summary(
        has_clip=True,
    )
    assert events_summary_in == await frigate_client.async_get_event_summary(
        has_snapshot=True,
    )


async def test_async_get_config(
    aiohttp_session: aiohttp.ClientSession, aiohttp_server: Any
) -> None:
    """Test async_get_event_summary."""
    config_in = {"cameras": {"front_door": {"camera_config": "goes here"}}}
    config_handler = AsyncMock(return_value=web.json_response(config_in))

    server = await start_frigate_server(
        aiohttp_server, [web.get("/api/config", config_handler)]
    )

    frigate_client = FrigateApiClient(str(server.make_url("/")), aiohttp_session)
    assert config_in == await frigate_client.async_get_config()


async def test_async_get_path(
    aiohttp_session: aiohttp.ClientSession, aiohttp_server: Any
) -> None:
    """Test async_get_path."""
    recordings_in = [
        {
            "name": "2021-05",
            "type": "directory",
            "mtime": "Sun, 04 June 2021 22:47:14 GMT",
        }
    ]

    recordings_handler = AsyncMock(return_value=web.json_response(recordings_in))

    server = await start_frigate_server(
        aiohttp_server, [web.get("/recordings/moo/", recordings_handler)]
    )

    frigate_client = FrigateApiClient(str(server.make_url("/")), aiohttp_session)
    assert recordings_in == await frigate_client.async_get_path("recordings/moo")


async def test_api_wrapper_methods(
    aiohttp_session: aiohttp.ClientSession, aiohttp_server: Any
) -> None:
    """Test the general api_wrapper."""

    get_handler = AsyncMock(return_value=web.json_response({"method": "GET"}))
    put_handler = AsyncMock(return_value=web.json_response({"method": "PUT"}))
    patch_handler = AsyncMock(return_value=web.json_response({"method": "PATCH"}))
    post_handler = AsyncMock(return_value=web.json_response({"method": "POST"}))

    server = await start_frigate_server(
        aiohttp_server,
        [
            web.get("/get", get_handler),
            web.put("/put", put_handler),
            web.patch("/patch", patch_handler),
            web.post("/post", post_handler),
        ],
    )

    frigate_client = FrigateApiClient(str(server.make_url("/")), aiohttp_session)

    assert await frigate_client.api_wrapper(
        method="get", url=server.make_url("/get")
    ) == {"method": "GET"}
    assert get_handler.called

    await frigate_client.api_wrapper(method="put", url=server.make_url("/put"))
    assert put_handler.called

    await frigate_client.api_wrapper(method="patch", url=server.make_url("/patch"))
    assert patch_handler.called

    await frigate_client.api_wrapper(method="post", url=server.make_url("/post"))
    assert post_handler.called


async def test_api_wrapper_exceptions(
    caplog: Any, aiohttp_session: aiohttp.ClientSession, aiohttp_server: Any
) -> None:
    """Test the general api_wrapper."""

    server = await start_frigate_server(
        aiohttp_server,
        [
            web.get("/get", AsyncMock(return_value=web.json_response({}))),
        ],
    )
    frigate_client = FrigateApiClient(str(server.make_url("/")), aiohttp_session)

    with patch.object(aiohttp_session, "get", side_effect=asyncio.TimeoutError):
        with pytest.raises(FrigateApiClientError):
            await frigate_client.api_wrapper(method="get", url=server.make_url("/get"))
            assert "Timeout error" in caplog.text
    caplog.clear()

    with patch.object(aiohttp_session, "get", side_effect=TypeError):
        with pytest.raises(FrigateApiClientError):
            await frigate_client.api_wrapper(method="get", url=server.make_url("/get"))
            assert "Error parsing information" in caplog.text
    caplog.clear()

    with patch.object(aiohttp_session, "get", side_effect=aiohttp.ClientError):
        with pytest.raises(FrigateApiClientError):
            await frigate_client.api_wrapper(method="get", url=server.make_url("/get"))
            assert "Error fetching information" in caplog.text
    caplog.clear()


async def test_async_get_version(
    aiohttp_session: aiohttp.ClientSession, aiohttp_server: Any
) -> None:
    """Test async_get_version."""

    async def version_handler(request: web.Request) -> web.Response:
        """Events summary handler."""
        return web.Response(text=TEST_SERVER_VERSION)

    server = await start_frigate_server(
        aiohttp_server, [web.get("/api/version", version_handler)]
    )

    frigate_client = FrigateApiClient(str(server.make_url("/")), aiohttp_session)
    assert await frigate_client.async_get_version() == TEST_SERVER_VERSION


async def test_async_retain(
    aiohttp_session: aiohttp.ClientSession, aiohttp_server: Any
) -> None:
    """Test async_retain."""

    post_success = {"success": True, "message": "Post success"}
    post_handler = AsyncMock(return_value=web.json_response(post_success))

    delete_success = {"success": True, "message": "Delete success"}
    delete_handler = AsyncMock(return_value=web.json_response(delete_success))

    event_id = "1656282822.206673-bovnfg"
    server = await start_frigate_server(
        aiohttp_server,
        [
            web.post(f"/api/events/{event_id}/retain", post_handler),
            web.delete(f"/api/events/{event_id}/retain", delete_handler),
        ],
    )

    frigate_client = FrigateApiClient(str(server.make_url("/")), aiohttp_session)
    assert await frigate_client.async_retain(event_id, True) == post_success
    assert post_handler.called
    assert not delete_handler.called

    assert await frigate_client.async_retain(event_id, False) == delete_success
    assert delete_handler.called


async def test_async_get_recordings_summary(
    aiohttp_session: aiohttp.ClientSession, aiohttp_server: Any
) -> None:
    """Test async_recordings_summary."""

<<<<<<< HEAD
    summary_success = [{"summary": "goes_here"}]
    summary_handler = Mock(return_value=web.json_response(summary_success))
=======
    summary_success = {"summary": "goes_here"}
    summary_handler = AsyncMock(return_value=web.json_response(summary_success))
>>>>>>> 04c96b47
    camera = "front_door"

    server = await start_frigate_server(
        aiohttp_server, [web.get(f"/api/{camera}/recordings/summary", summary_handler)]
    )

    frigate_client = FrigateApiClient(str(server.make_url("/")), aiohttp_session)
    assert (
        await frigate_client.async_get_recordings_summary(camera, "utc")
        == summary_success
    )
    assert summary_handler.called


async def test_async_get_recordings(
    aiohttp_session: aiohttp.ClientSession, aiohttp_server: Any
) -> None:
    """Test async_get_recordings."""

    recordings_success = {"recordings": "goes_here"}
    camera = "front_door"
    after = 1
    before = 2

    async def recordings_handler(request: web.Request) -> web.Response:
        """Events handler."""
        _assert_request_params(
            request,
            {
                "before": str(before),
                "after": str(after),
            },
        )
        return web.json_response(recordings_success)

    server = await start_frigate_server(
        aiohttp_server, [web.get(f"/api/{camera}/recordings", recordings_handler)]
    )

    frigate_client = FrigateApiClient(str(server.make_url("/")), aiohttp_session)
    assert (
        await frigate_client.async_get_recordings(camera, after, before)
        == recordings_success
    )<|MERGE_RESOLUTION|>--- conflicted
+++ resolved
@@ -300,13 +300,8 @@
 ) -> None:
     """Test async_recordings_summary."""
 
-<<<<<<< HEAD
     summary_success = [{"summary": "goes_here"}]
-    summary_handler = Mock(return_value=web.json_response(summary_success))
-=======
-    summary_success = {"summary": "goes_here"}
     summary_handler = AsyncMock(return_value=web.json_response(summary_success))
->>>>>>> 04c96b47
     camera = "front_door"
 
     server = await start_frigate_server(
