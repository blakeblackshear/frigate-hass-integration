--- conflicted
+++ resolved
@@ -7,12 +7,7 @@
 - Switch entities
 
 ## Installation
-<<<<<<< HEAD
+
 Copy `custom_components/frigate` to your `custom_components` folder in Home Assistant. Also available via HACS as a [custom repository](https://hacs.xyz/docs/faq/custom_repositories). Note that HACS does not "configure" the integration for you. You must go to `Configuration > Integrations` and add Frigate after installing via HACS.
 
-=======
-Copy `custom_components/frigate` to your `custom_components` folder in HomeAssistant. Also available via HACS as a [custom repository](https://hacs.xyz/docs/faq/custom_repositories). Note that HACS does not "configure" the integration for you. You must go to `Configuration > Integrations` and add Frigate after installing via HACS.
-
-You will also need [media_source](https://www.home-assistant.io/integrations/media_source/) enabled in your Home Assistant configuration for the Media Browser to appear.
-
->>>>>>> 96ed7159
+You will also need [media_source](https://www.home-assistant.io/integrations/media_source/) enabled in your Home Assistant configuration for the Media Browser to appear.