"""Sensor platform for frigate."""

from __future__ import annotations

import logging
from typing import Any

from homeassistant.config_entries import ConfigEntry
from homeassistant.const import (
    CONF_URL,
    PERCENTAGE,
    UnitOfSoundPressure,
    UnitOfTemperature,
)
from homeassistant.core import HomeAssistant, callback
from homeassistant.helpers.entity import DeviceInfo, EntityCategory
from homeassistant.helpers.entity_platform import AddEntitiesCallback
from homeassistant.helpers.update_coordinator import CoordinatorEntity

from . import (
    FrigateDataUpdateCoordinator,
    FrigateEntity,
    FrigateMQTTEntity,
    ReceiveMessage,
    get_cameras,
    get_cameras_zones_and_objects,
    get_friendly_name,
    get_frigate_device_identifier,
    get_frigate_entity_unique_id,
    get_zones,
)
from .const import ATTR_CONFIG, ATTR_COORDINATOR, DOMAIN, FPS, MS, NAME
from .icons import (
    ICON_CORAL,
    ICON_SERVER,
    ICON_SPEEDOMETER,
    ICON_WAVEFORM,
    get_icon_from_type,
)

_LOGGER: logging.Logger = logging.getLogger(__name__)

CAMERA_FPS_TYPES = ["camera", "detection", "process", "skipped"]


async def async_setup_entry(
    hass: HomeAssistant, entry: ConfigEntry, async_add_entities: AddEntitiesCallback
) -> None:
    """Sensor entry setup."""
    frigate_config = hass.data[DOMAIN][entry.entry_id][ATTR_CONFIG]
    coordinator = hass.data[DOMAIN][entry.entry_id][ATTR_COORDINATOR]

    entities: list[FrigateEntity] = []
    for key, value in coordinator.data.items():
        if key == "detection_fps":
            entities.append(FrigateFpsSensor(coordinator, entry))
        elif key == "detectors":
            for name in value.keys():
                entities.append(DetectorSpeedSensor(coordinator, entry, name))
        elif key == "gpu_usages":
            for name in value.keys():
                entities.append(GpuLoadSensor(coordinator, entry, name))
        elif key == "processes":
            # don't create sensor for other processes
            continue
        elif key == "service":
            # Temperature is only supported on PCIe Coral.
            for name in value.get("temperatures", {}):
                entities.append(DeviceTempSensor(coordinator, entry, name))
        elif key == "cpu_usages":
            for camera in get_cameras(frigate_config):
                entities.append(
                    CameraProcessCpuSensor(coordinator, entry, camera, "capture")
                )
                entities.append(
                    CameraProcessCpuSensor(coordinator, entry, camera, "detect")
                )
                entities.append(
                    CameraProcessCpuSensor(coordinator, entry, camera, "ffmpeg")
                )
        elif key == "cameras":
            for name in value.keys():
                entities.extend(
                    [
                        CameraFpsSensor(coordinator, entry, name, t)
                        for t in CAMERA_FPS_TYPES
                    ]
                )

                if frigate_config["cameras"][name]["audio"]["enabled_in_config"]:
                    entities.append(CameraSoundSensor(coordinator, entry, name))

    frigate_config = hass.data[DOMAIN][entry.entry_id][ATTR_CONFIG]
    entities.extend(
        [
            FrigateObjectCountSensor(entry, frigate_config, cam_name, obj)
            for cam_name, obj in get_cameras_zones_and_objects(frigate_config)
        ]
    )
    entities.extend(
        [
            FrigateActiveObjectCountSensor(entry, frigate_config, cam_name, obj)
            for cam_name, obj in get_cameras_zones_and_objects(frigate_config)
        ]
    )
    entities.append(FrigateStatusSensor(coordinator, entry))
    async_add_entities(entities)


class FrigateFpsSensor(FrigateEntity, CoordinatorEntity[FrigateDataUpdateCoordinator]):
    """Frigate Sensor class."""

    _attr_entity_category = EntityCategory.DIAGNOSTIC
    _attr_name = "Detection fps"

    def __init__(
        self, coordinator: FrigateDataUpdateCoordinator, config_entry: ConfigEntry
    ) -> None:
        """Construct a FrigateFpsSensor."""
        FrigateEntity.__init__(self, config_entry)
        CoordinatorEntity.__init__(self, coordinator)
        self._attr_entity_registry_enabled_default = False

    @property
    def unique_id(self) -> str:
        """Return a unique ID to use for this entity."""
        return get_frigate_entity_unique_id(
            self._config_entry.entry_id, "sensor_fps", "detection"
        )

    @property
    def device_info(self) -> DeviceInfo:
        """Get device information."""
        return {
            "identifiers": {get_frigate_device_identifier(self._config_entry)},
            "name": NAME,
            "model": self._get_model(),
            "configuration_url": self._config_entry.data.get(CONF_URL),
            "manufacturer": NAME,
        }

    @property
    def state(self) -> int | None:
        """Return the state of the sensor."""
        if self.coordinator.data:
            data = self.coordinator.data.get("detection_fps")
            if data is not None:
                try:
                    return round(float(data))
                except ValueError:
                    pass
        return None

    @property
    def unit_of_measurement(self) -> str:
        """Return the unit of measurement of the sensor."""
        return FPS

    @property
    def icon(self) -> str:
        """Return the icon of the sensor."""
        return ICON_SPEEDOMETER


class FrigateStatusSensor(
    FrigateEntity, CoordinatorEntity[FrigateDataUpdateCoordinator]
):
    """Frigate Status Sensor class."""

    _attr_entity_category = EntityCategory.DIAGNOSTIC
    _attr_name = "Status"

    def __init__(
        self, coordinator: FrigateDataUpdateCoordinator, config_entry: ConfigEntry
    ) -> None:
        """Construct a FrigateStatusSensor."""
        FrigateEntity.__init__(self, config_entry)
        CoordinatorEntity.__init__(self, coordinator)
        self._attr_entity_registry_enabled_default = False

    @property
    def unique_id(self) -> str:
        """Return a unique ID to use for this entity."""
        return get_frigate_entity_unique_id(
            self._config_entry.entry_id, "sensor_status", "frigate"
        )

    @property
    def device_info(self) -> DeviceInfo:
        """Get device information."""
        return {
            "identifiers": {get_frigate_device_identifier(self._config_entry)},
            "name": NAME,
            "model": self._get_model(),
            "configuration_url": self._config_entry.data.get(CONF_URL),
            "manufacturer": NAME,
        }

    @property
    def state(self) -> str:
        """Return the state of the sensor."""
        return str(self.coordinator.server_status)

    @property
    def icon(self) -> str:
        """Return the icon of the sensor."""
        return ICON_SERVER


class DetectorSpeedSensor(
    FrigateEntity, CoordinatorEntity[FrigateDataUpdateCoordinator]
):
    """Frigate Detector Speed class."""

    _attr_entity_category = EntityCategory.DIAGNOSTIC

    def __init__(
        self,
        coordinator: FrigateDataUpdateCoordinator,
        config_entry: ConfigEntry,
        detector_name: str,
    ) -> None:
        """Construct a DetectorSpeedSensor."""
        FrigateEntity.__init__(self, config_entry)
        CoordinatorEntity.__init__(self, coordinator)
        self._detector_name = detector_name
        self._attr_entity_registry_enabled_default = False

    @property
    def unique_id(self) -> str:
        """Return a unique ID to use for this entity."""
        return get_frigate_entity_unique_id(
            self._config_entry.entry_id, "sensor_detector_speed", self._detector_name
        )

    @property
    def device_info(self) -> DeviceInfo:
        """Get device information."""
        return {
            "identifiers": {get_frigate_device_identifier(self._config_entry)},
            "name": NAME,
            "model": self._get_model(),
            "configuration_url": self._config_entry.data.get(CONF_URL),
            "manufacturer": NAME,
        }

    @property
    def name(self) -> str:
        """Return the name of the sensor."""
        return f"{get_friendly_name(self._detector_name)} inference speed"

    @property
    def state(self) -> int | None:
        """Return the state of the sensor."""
        if self.coordinator.data:
            data = (
                self.coordinator.data.get("detectors", {})
                .get(self._detector_name, {})
                .get("inference_speed")
            )
            if data is not None:
                try:
                    return round(float(data))
                except ValueError:
                    pass
        return None

    @property
    def unit_of_measurement(self) -> str:
        """Return the unit of measurement of the sensor."""
        return MS

    @property
    def icon(self) -> str:
        """Return the icon of the sensor."""
        return ICON_SPEEDOMETER


class GpuLoadSensor(FrigateEntity, CoordinatorEntity[FrigateDataUpdateCoordinator]):
    """Frigate GPU Load class."""

    _attr_entity_category = EntityCategory.DIAGNOSTIC

    def __init__(
        self,
        coordinator: FrigateDataUpdateCoordinator,
        config_entry: ConfigEntry,
        gpu_name: str,
    ) -> None:
        """Construct a GpuLoadSensor."""
        self._gpu_name = gpu_name
        self._attr_name = f"{get_friendly_name(self._gpu_name)} gpu load"
        FrigateEntity.__init__(self, config_entry)
        CoordinatorEntity.__init__(self, coordinator)
        self._attr_entity_registry_enabled_default = False

    @property
    def unique_id(self) -> str:
        """Return a unique ID to use for this entity."""
        return get_frigate_entity_unique_id(
            self._config_entry.entry_id, "gpu_load", self._gpu_name
        )

    @property
    def device_info(self) -> DeviceInfo:
        """Get device information."""
        return {
            "identifiers": {get_frigate_device_identifier(self._config_entry)},
            "name": NAME,
            "model": self._get_model(),
            "configuration_url": self._config_entry.data.get(CONF_URL),
            "manufacturer": NAME,
        }

    @property
    def state(self) -> float | None:
        """Return the state of the sensor."""
        if self.coordinator.data:
            data = (
                self.coordinator.data.get("gpu_usages", {})
                .get(self._gpu_name, {})
                .get("gpu")
            )

            if data is None or not isinstance(data, str):
                return None

            try:
                return float(data.replace("%", "").strip())
            except ValueError:
                pass

        return None

    @property
    def unit_of_measurement(self) -> str:
        """Return the unit of measurement of the sensor."""
        return "%"

    @property
    def icon(self) -> str:
        """Return the icon of the sensor."""
        return ICON_SPEEDOMETER


class CameraFpsSensor(FrigateEntity, CoordinatorEntity[FrigateDataUpdateCoordinator]):
    """Frigate Camera Fps class."""

    _attr_entity_category = EntityCategory.DIAGNOSTIC

    def __init__(
        self,
        coordinator: FrigateDataUpdateCoordinator,
        config_entry: ConfigEntry,
        cam_name: str,
        fps_type: str,
    ) -> None:
        """Construct a CameraFpsSensor."""
        FrigateEntity.__init__(self, config_entry)
        CoordinatorEntity.__init__(self, coordinator)
        self._cam_name = cam_name
        self._fps_type = fps_type
        self._attr_entity_registry_enabled_default = False

    @property
    def unique_id(self) -> str:
        """Return a unique ID to use for this entity."""
        return get_frigate_entity_unique_id(
            self._config_entry.entry_id,
            "sensor_fps",
            f"{self._cam_name}_{self._fps_type}",
        )

    @property
    def device_info(self) -> DeviceInfo:
        """Get device information."""
        return {
            "identifiers": {
                get_frigate_device_identifier(self._config_entry, self._cam_name)
            },
            "via_device": get_frigate_device_identifier(self._config_entry),
            "name": get_friendly_name(self._cam_name),
            "model": self._get_model(),
            "configuration_url": f"{self._config_entry.data.get(CONF_URL)}/cameras/{self._cam_name}",
            "manufacturer": NAME,
        }

    @property
    def name(self) -> str:
        """Return the name of the sensor."""
        return f"{self._fps_type} fps"

    @property
    def unit_of_measurement(self) -> str:
        """Return the unit of measurement of the sensor."""
        return FPS

    @property
    def state(self) -> int | None:
        """Return the state of the sensor."""

        if self.coordinator.data:
            data = (
                self.coordinator.data.get("cameras", {})
                .get(self._cam_name, {})
                .get(f"{self._fps_type}_fps")
            )

            if data is not None:
                try:
                    return round(float(data))
                except ValueError:
                    pass
        return None

    @property
    def icon(self) -> str:
        """Return the icon of the sensor."""
        return ICON_SPEEDOMETER


class CameraSoundSensor(FrigateEntity, CoordinatorEntity[FrigateDataUpdateCoordinator]):
    """Frigate Camera Sound Level class."""

    def __init__(
        self,
        coordinator: FrigateDataUpdateCoordinator,
        config_entry: ConfigEntry,
        cam_name: str,
    ) -> None:
        """Construct a CameraSoundSensor."""
        FrigateEntity.__init__(self, config_entry)
        CoordinatorEntity.__init__(self, coordinator)
        self._cam_name = cam_name
        self._attr_entity_registry_enabled_default = True

    @property
    def unique_id(self) -> str:
        """Return a unique ID to use for this entity."""
        return get_frigate_entity_unique_id(
            self._config_entry.entry_id,
            "sensor_sound_level",
            f"{self._cam_name}_dB",
        )

    @property
    def device_info(self) -> DeviceInfo:
        """Get device information."""
        return {
            "identifiers": {
                get_frigate_device_identifier(self._config_entry, self._cam_name)
            },
            "via_device": get_frigate_device_identifier(self._config_entry),
            "name": get_friendly_name(self._cam_name),
            "model": self._get_model(),
            "configuration_url": f"{self._config_entry.data.get(CONF_URL)}/cameras/{self._cam_name}",
            "manufacturer": NAME,
        }

    @property
    def name(self) -> str:
        """Return the name of the sensor."""
        return "sound level"

    @property
    def unit_of_measurement(self) -> Any:
        """Return the unit of measurement of the sensor."""
        return UnitOfSoundPressure.DECIBEL

    @property
    def state(self) -> int | None:
        """Return the state of the sensor."""

        if self.coordinator.data:
            data = (
                self.coordinator.data.get("cameras", {})
                .get(self._cam_name, {})
                .get("audio_dBFS")
            )

            if data is not None:
                try:
                    return round(float(data))
                except ValueError:
                    pass
        return None

    @property
    def icon(self) -> str:
        """Return the icon of the sensor."""
        return ICON_WAVEFORM


class FrigateObjectCountSensor(FrigateMQTTEntity):
    """Frigate Motion Sensor class."""

    def __init__(
        self,
        config_entry: ConfigEntry,
        frigate_config: dict[str, Any],
        cam_name: str,
        obj_name: str,
    ) -> None:
        """Construct a FrigateObjectCountSensor."""
        self._cam_name = cam_name
        self._obj_name = obj_name
        self._state = 0
        self._frigate_config = frigate_config
        self._icon = get_icon_from_type(self._obj_name)

        super().__init__(
            config_entry,
            frigate_config,
            {
                "state_topic": {
                    "msg_callback": self._state_message_received,
                    "qos": 0,
                    "topic": (
                        f"{self._frigate_config['mqtt']['topic_prefix']}"
                        f"/{self._cam_name}/{self._obj_name}"
                    ),
                    "encoding": None,
                },
            },
        )

    @callback
    def _state_message_received(self, msg: ReceiveMessage) -> None:
        """Handle a new received MQTT state message."""
        try:
            self._state = int(msg.payload)
            self.async_write_ha_state()
        except ValueError:
            pass

    @property
    def unique_id(self) -> str:
        """Return a unique ID to use for this entity."""
        return get_frigate_entity_unique_id(
            self._config_entry.entry_id,
            "sensor_object_count",
            f"{self._cam_name}_{self._obj_name}",
        )

    @property
    def device_info(self) -> DeviceInfo:
        """Get device information."""
        return {
            "identifiers": {
                get_frigate_device_identifier(self._config_entry, self._cam_name)
            },
            "via_device": get_frigate_device_identifier(self._config_entry),
            "name": get_friendly_name(self._cam_name),
            "model": self._get_model(),
            "configuration_url": f"{self._config_entry.data.get(CONF_URL)}/cameras/{self._cam_name if self._cam_name not in get_zones(self._frigate_config) else ''}",
            "manufacturer": NAME,
        }

    @property
    def name(self) -> str:
        """Return the name of the sensor."""
        return f"{self._obj_name} count"

    @property
    def state(self) -> int:
        """Return true if the binary sensor is on."""
        return self._state

    @property
    def unit_of_measurement(self) -> str:
        """Return the unit of measurement of the sensor."""
        return "objects"

    @property
    def icon(self) -> str:
        """Return the icon of the sensor."""
        return self._icon


<<<<<<< HEAD
class FrigateActiveObjectCountSensor(FrigateMQTTEntity):
    """Frigate Motion Sensor class."""

    def __init__(
        self,
        config_entry: ConfigEntry,
        frigate_config: dict[str, Any],
        cam_name: str,
        obj_name: str,
    ) -> None:
        """Construct a FrigateObjectCountSensor."""
        self._cam_name = cam_name
        self._obj_name = obj_name
        self._state = 0
        self._frigate_config = frigate_config
        self._icon = get_icon_from_type(self._obj_name)

        super().__init__(
            config_entry,
            frigate_config,
            {
                "state_topic": {
                    "msg_callback": self._state_message_received,
                    "qos": 0,
                    "topic": (
                        f"{self._frigate_config['mqtt']['topic_prefix']}"
                        f"/{self._cam_name}/{self._obj_name}"
                        "/active"
                    ),
                    "encoding": None,
                },
            },
        )

    @callback  # type: ignore[misc]
    def _state_message_received(self, msg: ReceiveMessage) -> None:
        """Handle a new received MQTT state message."""
        try:
            self._state = int(msg.payload)
            self.async_write_ha_state()
        except ValueError:
            pass

    @property
    def unique_id(self) -> str:
        """Return a unique ID to use for this entity."""
        return get_frigate_entity_unique_id(
            self._config_entry.entry_id,
            "sensor_active_object_count",
            f"{self._cam_name}_{self._obj_name}",
        )

    @property
    def device_info(self) -> DeviceInfo:
        """Get device information."""
        return {
            "identifiers": {
                get_frigate_device_identifier(self._config_entry, self._cam_name)
            },
            "via_device": get_frigate_device_identifier(self._config_entry),
            "name": get_friendly_name(self._cam_name),
            "model": self._get_model(),
            "configuration_url": f"{self._config_entry.data.get(CONF_URL)}/cameras/{self._cam_name if self._cam_name not in get_zones(self._frigate_config) else ''}",
            "manufacturer": NAME,
        }

    @property
    def name(self) -> str:
        """Return the name of the sensor."""
        return f"{self._obj_name} active count".title()

    @property
    def state(self) -> int:
        """Return true if the binary sensor is on."""
        return self._state

    @property
    def unit_of_measurement(self) -> str:
        """Return the unit of measurement of the sensor."""
        return "objects"

    @property
    def icon(self) -> str:
        """Return the icon of the sensor."""
        return self._icon


class DeviceTempSensor(FrigateEntity, CoordinatorEntity):  # type: ignore[misc]
=======
class DeviceTempSensor(FrigateEntity, CoordinatorEntity[FrigateDataUpdateCoordinator]):
>>>>>>> 507ef846
    """Frigate Coral Temperature Sensor class."""

    _attr_entity_category = EntityCategory.DIAGNOSTIC

    def __init__(
        self,
        coordinator: FrigateDataUpdateCoordinator,
        config_entry: ConfigEntry,
        name: str,
    ) -> None:
        """Construct a CoralTempSensor."""
        self._name = name
        FrigateEntity.__init__(self, config_entry)
        CoordinatorEntity.__init__(self, coordinator)
        self._attr_entity_registry_enabled_default = False

    @property
    def unique_id(self) -> str:
        """Return a unique ID to use for this entity."""
        return get_frigate_entity_unique_id(
            self._config_entry.entry_id, "sensor_temp", self._name
        )

    @property
    def device_info(self) -> DeviceInfo:
        """Get device information."""
        return {
            "identifiers": {get_frigate_device_identifier(self._config_entry)},
            "name": NAME,
            "model": self._get_model(),
            "configuration_url": self._config_entry.data.get(CONF_URL),
            "manufacturer": NAME,
        }

    @property
    def name(self) -> str:
        """Return the name of the sensor."""
        return f"{get_friendly_name(self._name)} temperature"

    @property
    def state(self) -> float | None:
        """Return the state of the sensor."""
        if self.coordinator.data:
            data = (
                self.coordinator.data.get("service", {})
                .get("temperatures", {})
                .get(self._name, 0.0)
            )
            try:
                return float(data)
            except (TypeError, ValueError):
                pass
        return None

    @property
    def unit_of_measurement(self) -> Any:
        """Return the unit of measurement of the sensor."""
        return UnitOfTemperature.CELSIUS

    @property
    def icon(self) -> str:
        """Return the icon of the sensor."""
        return ICON_CORAL


class CameraProcessCpuSensor(
    FrigateEntity, CoordinatorEntity[FrigateDataUpdateCoordinator]
):
    """Cpu usage for camera processes class."""

    _attr_entity_category = EntityCategory.DIAGNOSTIC

    def __init__(
        self,
        coordinator: FrigateDataUpdateCoordinator,
        config_entry: ConfigEntry,
        cam_name: str,
        process_type: str,
    ) -> None:
        """Construct a CoralTempSensor."""
        self._cam_name = cam_name
        self._process_type = process_type
        self._attr_name = f"{self._process_type} cpu usage"
        FrigateEntity.__init__(self, config_entry)
        CoordinatorEntity.__init__(self, coordinator)
        self._attr_entity_registry_enabled_default = False

    @property
    def unique_id(self) -> str:
        """Return a unique ID to use for this entity."""
        return get_frigate_entity_unique_id(
            self._config_entry.entry_id,
            f"{self._process_type}_cpu_usage",
            self._cam_name,
        )

    @property
    def device_info(self) -> DeviceInfo:
        """Get device information."""
        return {
            "identifiers": {
                get_frigate_device_identifier(self._config_entry, self._cam_name)
            },
            "via_device": get_frigate_device_identifier(self._config_entry),
            "name": get_friendly_name(self._cam_name),
            "model": self._get_model(),
            "configuration_url": f"{self._config_entry.data.get(CONF_URL)}/cameras/{self._cam_name}",
            "manufacturer": NAME,
        }

    @property
    def state(self) -> float | None:
        """Return the state of the sensor."""
        if self.coordinator.data:
            pid_key = (
                "pid" if self._process_type == "detect" else f"{self._process_type}_pid"
            )

            pid = str(
                self.coordinator.data.get("cameras", {})
                .get(self._cam_name, {})
                .get(pid_key, "-1")
            )

            data = (
                self.coordinator.data.get("cpu_usages", {})
                .get(pid, {})
                .get("cpu", None)
            )

            try:
                return float(data)
            except (TypeError, ValueError):
                pass
        return None

    @property
    def unit_of_measurement(self) -> Any:
        """Return the unit of measurement of the sensor."""
        return PERCENTAGE

    @property
    def icon(self) -> str:
        """Return the icon of the sensor."""
        return ICON_CORAL<|MERGE_RESOLUTION|>--- conflicted
+++ resolved
@@ -577,7 +577,6 @@
         return self._icon
 
 
-<<<<<<< HEAD
 class FrigateActiveObjectCountSensor(FrigateMQTTEntity):
     """Frigate Motion Sensor class."""
 
@@ -665,10 +664,7 @@
         return self._icon
 
 
-class DeviceTempSensor(FrigateEntity, CoordinatorEntity):  # type: ignore[misc]
-=======
 class DeviceTempSensor(FrigateEntity, CoordinatorEntity[FrigateDataUpdateCoordinator]):
->>>>>>> 507ef846
     """Frigate Coral Temperature Sensor class."""
 
     _attr_entity_category = EntityCategory.DIAGNOSTIC
