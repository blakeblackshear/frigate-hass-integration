--- conflicted
+++ resolved
@@ -135,7 +135,7 @@
 
 def async_setup(hass: HomeAssistant, validate_ssl: bool) -> None:
     """Set up the views."""
-<<<<<<< HEAD
+
     session = async_get_clientsession(hass, verify_ssl=validate_ssl)
 
     # FIX: Only register views once
@@ -152,21 +152,6 @@
         hass.http.register_view(VodProxyView(session))
         hass.http.register_view(VodSegmentProxyView(session))
         hass.data["frigate_views_registered"] = True
-=======
-    session = async_get_clientsession(hass)
-    hass.http.register_view(JSMPEGProxyView(session))
-    hass.http.register_view(MSEProxyView(session))
-    hass.http.register_view(WebRTCProxyView(session))
-    hass.http.register_view(Go2RTCAPIWebsocketProxyView(session))
-    hass.http.register_view(Go2RTCAPIProxyView(session))
-    hass.http.register_view(NotificationsProxyView(session))
-    hass.http.register_view(SnapshotsProxyView(session))
-    hass.http.register_view(RecordingProxyView(session))
-    hass.http.register_view(ThumbnailsProxyView(session))
-    hass.http.register_view(ReviewClipsProxyView(session))
-    hass.http.register_view(VodProxyView(session))
-    hass.http.register_view(VodSegmentProxyView(session))
->>>>>>> f1158461
 
 
 class FrigateProxyViewMixin:
