"""Frigate HTTP views."""

from __future__ import annotations

from collections.abc import Mapping
import datetime
import logging
import os
import ssl
from typing import Any, Optional, cast

from aiohttp import web
from hass_web_proxy_lib import (
    HASSWebProxyLibForbiddenRequestError,
    HASSWebProxyLibNotFoundRequestError,
    HASSWebProxyLibUnauthorizedRequestError,
    ProxiedURL,
    ProxyView,
    WebsocketProxyView,
)
import jwt
from yarl import URL

from custom_components.frigate.api import FrigateApiClient
from custom_components.frigate.const import (
    ATTR_CLIENT,
    ATTR_CLIENT_ID,
    ATTR_CONFIG,
    ATTR_MQTT,
    CONF_NOTIFICATION_PROXY_ENABLE,
    CONF_NOTIFICATION_PROXY_EXPIRE_AFTER_SECONDS,
    DOMAIN,
)
from homeassistant.components.http import KEY_AUTHENTICATED
from homeassistant.components.http.auth import DATA_SIGN_SECRET, SIGN_QUERY_PARAM
from homeassistant.components.http.const import KEY_HASS
from homeassistant.config_entries import ConfigEntry
from homeassistant.const import CONF_URL
from homeassistant.core import HomeAssistant
from homeassistant.helpers.aiohttp_client import async_get_clientsession

_LOGGER: logging.Logger = logging.getLogger(__name__)

ssl_context = ssl.SSLContext(ssl.PROTOCOL_TLS_CLIENT)

# Disable certificate verification
ssl_context.check_hostname = False
ssl_context.verify_mode = ssl.CERT_NONE


def get_default_config_entry(hass: HomeAssistant) -> ConfigEntry | None:
    """Get the default Frigate config entry.

    This is for backwards compatibility for when only a single instance was
    supported. If there's more than one instance configured, then there is no
    default and the user must specify explicitly which instance they want.
    """
    frigate_entries = hass.config_entries.async_entries(DOMAIN)
    if len(frigate_entries) == 1:
        return frigate_entries[0]
    return None


def get_frigate_instance_id(config: dict[str, Any]) -> str | None:
    """Get the Frigate instance id from a Frigate configuration."""

    # Use the MQTT client_id as a way to separate the frigate instances, rather
    # than just using the config_entry_id, in order to make URLs maximally
    # relatable/findable by the user. The MQTT client_id value is configured by
    # the user in their Frigate configuration and will be unique per Frigate
    # instance (enforced in practice on the Frigate/MQTT side).
    return cast(Optional[str], config.get(ATTR_MQTT, {}).get(ATTR_CLIENT_ID))


def get_config_entry_for_frigate_instance_id(
    hass: HomeAssistant, frigate_instance_id: str
) -> ConfigEntry | None:
    """Get a ConfigEntry for a given frigate_instance_id."""

    for config_entry in hass.config_entries.async_entries(DOMAIN):
        config = hass.data[DOMAIN].get(config_entry.entry_id, {}).get(ATTR_CONFIG, {})
        if config and get_frigate_instance_id(config) == frigate_instance_id:
            return config_entry
    return None


def get_client_for_frigate_instance_id(
    hass: HomeAssistant, frigate_instance_id: str
) -> FrigateApiClient | None:
    """Get a client for a given frigate_instance_id."""

    config_entry = get_config_entry_for_frigate_instance_id(hass, frigate_instance_id)
    if config_entry:
        return cast(
            FrigateApiClient,
            hass.data[DOMAIN].get(config_entry.entry_id, {}).get(ATTR_CLIENT),
        )
    return None


def get_client_for_config_entry(
    hass: HomeAssistant, config_entry: ConfigEntry
) -> FrigateApiClient | None:
    """Get a client for a given ConfigEntry."""
    if config_entry:
        return cast(
            Optional[FrigateApiClient],
            hass.data[DOMAIN].get(config_entry.entry_id, {}).get(ATTR_CLIENT),
        )
    # We don't expect a config entry to ever not have a client, but just in case:
    return None  # pragma: no cover


def get_frigate_instance_id_for_config_entry(
    hass: HomeAssistant,
    config_entry: ConfigEntry,
) -> str | None:
    """Get a frigate_instance_id for a ConfigEntry."""

    config = hass.data[DOMAIN].get(config_entry.entry_id, {}).get(ATTR_CONFIG, {})
    return get_frigate_instance_id(config) if config else None


def async_setup(hass: HomeAssistant, validate_ssl: bool) -> None:
    """Set up the views."""
<<<<<<< HEAD
    if validate_ssl:
        global ssl_context
        ssl_context = None  # type: ignore[assignment]

    session = async_get_clientsession(hass, verify_ssl=validate_ssl)

    # FIX: Only register views once
    if not hass.data.get("frigate_views_registered", False):
        hass.http.register_view(JSMPEGProxyView(session))
        hass.http.register_view(MSEProxyView(session))
        hass.http.register_view(WebRTCProxyView(session))
        hass.http.register_view(NotificationsProxyView(session))
        hass.http.register_view(SnapshotsProxyView(session))
        hass.http.register_view(RecordingProxyView(session))
        hass.http.register_view(ThumbnailsProxyView(session))
        hass.http.register_view(VodProxyView(session))
        hass.http.register_view(VodSegmentProxyView(session))
        hass.data["frigate_views_registered"] = True
=======
    session = async_get_clientsession(hass)
    hass.http.register_view(JSMPEGProxyView(session))
    hass.http.register_view(MSEProxyView(session))
    hass.http.register_view(WebRTCProxyView(session))
    hass.http.register_view(Go2RTCAPIWebsocketProxyView(session))
    hass.http.register_view(Go2RTCAPIProxyView(session))
    hass.http.register_view(NotificationsProxyView(session))
    hass.http.register_view(SnapshotsProxyView(session))
    hass.http.register_view(RecordingProxyView(session))
    hass.http.register_view(ThumbnailsProxyView(session))
    hass.http.register_view(VodProxyView(session))
    hass.http.register_view(VodSegmentProxyView(session))
>>>>>>> af09f3a6


class FrigateProxyViewMixin:
    """A mixin for proxying Frigate."""

    def _get_query_params(self, request: web.Request) -> Mapping[str, str]:
        """Get the query params to send upstream."""
        return {k: v for k, v in request.query.items() if k != "authSig"}

    def _get_config_entry_for_request(
        self, request: web.Request, frigate_instance_id: str | None = None
    ) -> ConfigEntry | None:
        """Get a ConfigEntry for a given request."""
        hass = request.app[KEY_HASS]

        if frigate_instance_id:
            return get_config_entry_for_frigate_instance_id(hass, frigate_instance_id)
        return get_default_config_entry(hass)

    def _get_fqdn_path(
        self, request: web.Request, path: str, frigate_instance_id: str | None = None
    ) -> str:
        """Get the fully qualified domain name path."""
        config_entry = self._get_config_entry_for_request(
            request, frigate_instance_id=frigate_instance_id
        )
        if not config_entry:
            raise HASSWebProxyLibNotFoundRequestError()
        return str(URL(config_entry.data[CONF_URL]) / path)

    async def _get_frigate_auth_for_request(
        self, request: web.Request, frigate_instance_id: str | None = None
    ) -> dict[str, str]:
        hass = request.app[KEY_HASS]
        client = None
        if frigate_instance_id:
            client = get_client_for_frigate_instance_id(
                hass, frigate_instance_id=frigate_instance_id
            )
        else:
            config_entry = self._get_config_entry_for_request(request)
            if config_entry:
                client = get_client_for_config_entry(hass, config_entry)

        if client is None:
            _LOGGER.warning("No Frigate client found for request '%s'. ", request.url)
            return {}
        return await client.get_auth_headers()

    # Override the get method to inject Frigate auth headers for authenticated requests.
    async def get(self, request: web.Request, **kwargs: Any) -> Any:
        auth_headers = await self._get_frigate_auth_for_request(
            request, kwargs.get("frigate_instance_id")
        )

        existing_headers = kwargs.get("headers", {})
        kwargs["headers"] = {**existing_headers, **auth_headers}

        # This mixin is only used with ProxyView or WebsocketProxyView, which define a `get` method, so we can safely ignore the check.
        return await super().get(request, **kwargs)  # type: ignore[misc]


class FrigateProxyView(FrigateProxyViewMixin, ProxyView):
    """A proxy for Frigate."""


class FrigateWebsocketProxyView(FrigateProxyViewMixin, WebsocketProxyView):
    """A websocket proxy for Frigate."""


class SnapshotsProxyView(FrigateProxyView):
    """A proxy for snapshots."""

    url = "/api/frigate/{frigate_instance_id:.+}/snapshot/{eventid:.*}"
    extra_urls = ["/api/frigate/snapshot/{eventid:.*}"]

    name = "api:frigate:snapshots"

    def _get_proxied_url(self, request: web.Request, **kwargs: Any) -> ProxiedURL:
        """Create proxied URL."""
        return ProxiedURL(
            url=self._get_fqdn_path(
                request,
                f"api/events/{kwargs['eventid']}/snapshot.jpg",
                frigate_instance_id=kwargs.get("frigate_instance_id"),
            ),
            headers=kwargs["headers"],
            ssl_context=ssl_context,
            query_params=self._get_query_params(request),
        )


class RecordingProxyView(FrigateProxyView):
    """A proxy for recordings."""

    url = "/api/frigate/{frigate_instance_id:.+}/recording/{camera:.+}/start/{start:[.0-9]+}/end/{end:[.0-9]*}"
    extra_urls = [
        "/api/frigate/recording/{camera:.+}/start/{start:[.0-9]+}/end/{end:[.0-9]*}"
    ]

    name = "api:frigate:recording"

    def _get_proxied_url(self, request: web.Request, **kwargs: Any) -> ProxiedURL:
        """Create proxied URL."""
        return ProxiedURL(
            url=self._get_fqdn_path(
                request,
                f"api/{kwargs['camera']}/start/{kwargs['start']}"
                + f"/end/{kwargs['end']}/clip.mp4",
                frigate_instance_id=kwargs.get("frigate_instance_id"),
            ),
            headers=kwargs["headers"],
            ssl_context=ssl_context,
            query_params=self._get_query_params(request),
        )


class ThumbnailsProxyView(FrigateProxyView):
    """A proxy for snapshots."""

    url = "/api/frigate/{frigate_instance_id:.+}/thumbnail/{eventid:.*}"

    name = "api:frigate:thumbnails"

    def _get_proxied_url(self, request: web.Request, **kwargs: Any) -> ProxiedURL:
        """Create proxied URL."""
        return ProxiedURL(
            url=self._get_fqdn_path(
                request,
                f"api/events/{kwargs['eventid']}/thumbnail.jpg",
                frigate_instance_id=kwargs.get("frigate_instance_id"),
            ),
            headers=kwargs["headers"],
            ssl_context=ssl_context,
            query_params=self._get_query_params(request),
        )


class NotificationsProxyView(FrigateProxyView):
    """A proxy for notifications."""

    url = "/api/frigate/{frigate_instance_id:.+}/notifications/{event_id}/{path:.*}"
    extra_urls = ["/api/frigate/notifications/{event_id}/{path:.*}"]

    name = "api:frigate:notification"

    def _get_proxied_url(
        self,
        request: web.Request,
        **kwargs: Any,
    ) -> ProxiedURL:
        """Create proxied URL."""
        path: str = kwargs["path"]
        event_id: str = kwargs["event_id"]

        config_entry = self._get_config_entry_for_request(
            request, kwargs.get("frigate_instance_id")
        )
        if not config_entry:
            raise HASSWebProxyLibNotFoundRequestError("No Frigate instance found.")
        if not self._permit_request(request, config_entry, event_id=event_id):
            raise HASSWebProxyLibForbiddenRequestError("Request not permitted.")

        url_path: str | None = None
        if path == "thumbnail.jpg":
            url_path = f"api/events/{event_id}/thumbnail.jpg"
        elif path == "snapshot.jpg":
            url_path = f"api/events/{event_id}/snapshot.jpg"
        elif path.endswith("clip.mp4"):
            url_path = f"api/events/{event_id}/clip.mp4"
        elif path.endswith("event_preview.gif"):
            url_path = f"api/events/{event_id}/preview.gif"
        elif path.endswith("review_preview.gif"):
            url_path = f"api/review/{event_id}/preview"
        elif path.endswith("review_thumbnail.webp"):
            url_path = f"clips/review/thumb-{event_id}.webp"
        elif (
            path.endswith(".m3u8")
            or path.endswith(".ts")
            or path.endswith(".m4s")
            or path.endswith("init-v1-a1.mp4")
        ):
            # Proxy event HLS requests to the vod module
            file_name = os.path.basename(path)
            url_path = f"vod/event/{event_id}/{file_name}"

        if not url_path:
            raise HASSWebProxyLibNotFoundRequestError

        return ProxiedURL(
            url=self._get_fqdn_path(
                request,
                url_path,
                frigate_instance_id=kwargs.get("frigate_instance_id"),
            ),
            allow_unauthenticated=True,
            headers=kwargs["headers"],
            ssl_context=ssl_context,
            query_params=self._get_query_params(request),
        )

    def _permit_request(
        self, request: web.Request, config_entry: ConfigEntry, event_id: str
    ) -> bool:
        """Determine whether to permit a request."""

        is_notification_proxy_enabled = bool(
            config_entry.options.get(CONF_NOTIFICATION_PROXY_ENABLE, True)
        )

        # If proxy is disabled, immediately reject
        if not is_notification_proxy_enabled:
            return False

        # Authenticated requests are always allowed.
        if request[KEY_AUTHENTICATED]:
            return True

        # If request is not authenticated, check whether it is expired.
        notification_expiration_seconds = int(
            config_entry.options.get(CONF_NOTIFICATION_PROXY_EXPIRE_AFTER_SECONDS, 0)
        )

        # If notification events never expire, immediately permit.
        if notification_expiration_seconds == 0:
            return True

        try:
            event_id_timestamp = int(event_id.partition(".")[0])
            event_datetime = datetime.datetime.fromtimestamp(
                event_id_timestamp, tz=datetime.timezone.utc
            )
            now_datetime = datetime.datetime.now(tz=datetime.timezone.utc)
            expiration_datetime = event_datetime + datetime.timedelta(
                seconds=notification_expiration_seconds
            )

            # Otherwise, permit only if notification event is not expired
            return now_datetime.timestamp() <= expiration_datetime.timestamp()
        except ValueError:
            _LOGGER.warning("The event id %s does not have a valid format.", event_id)
            return False


class VodProxyView(FrigateProxyView):
    """A proxy for vod playlists."""

    url = "/api/frigate/{frigate_instance_id:.+}/vod/{path:.+}/{manifest:.+}.m3u8"
    extra_urls = ["/api/frigate/vod/{path:.+}/{manifest:.+}.m3u8"]

    name = "api:frigate:vod:manifest"

    def _get_query_params(self, request: web.Request) -> Mapping[str, str]:
        """Get the query params to send upstream."""
        return request.query

    def _get_proxied_url(self, request: web.Request, **kwargs: Any) -> ProxiedURL:
        """Create proxied URL."""
        return ProxiedURL(
            url=self._get_fqdn_path(
                request,
                f"vod/{kwargs['path']}/{kwargs['manifest']}.m3u8",
                frigate_instance_id=kwargs.get("frigate_instance_id"),
            ),
            headers=kwargs["headers"],
            ssl_context=ssl_context,
            query_params=self._get_query_params(request),
        )


class VodSegmentProxyView(FrigateProxyView):
    """A proxy for vod segments."""

    url = "/api/frigate/{frigate_instance_id:.+}/vod/{path:.+}/{segment:.+}.{extension:(ts|m4s|mp4)}"
    extra_urls = ["/api/frigate/vod/{path:.+}/{segment:.+}.{extension:(ts|m4s|mp4)}"]

    name = "api:frigate:vod:segment"

    def _get_proxied_url(self, request: web.Request, **kwargs: Any) -> ProxiedURL:
        """Create proxied URL."""
        if not self._async_validate_signed_manifest(request):
            raise HASSWebProxyLibUnauthorizedRequestError()

        return ProxiedURL(
            url=self._get_fqdn_path(
                request,
                f"vod/{kwargs['path']}/{kwargs['segment']}.{kwargs['extension']}",
                frigate_instance_id=kwargs.get("frigate_instance_id"),
            ),
            allow_unauthenticated=True,
            headers=kwargs["headers"],
            ssl_context=ssl_context,
            query_params=self._get_query_params(request),
        )

    def _async_validate_signed_manifest(self, request: web.Request) -> bool:
        """Validate the signature for the manifest of this segment."""
        hass = request.app[KEY_HASS]
        secret = str(hass.data.get(DATA_SIGN_SECRET))
        signature = request.query.get(SIGN_QUERY_PARAM)

        if signature is None:
            _LOGGER.warning("Missing authSig query parameter on VOD segment request.")
            return False

        try:
            claims = jwt.decode(
                signature, secret, algorithms=["HS256"], options={"verify_iss": False}
            )
        except jwt.InvalidTokenError:
            _LOGGER.warning("Invalid JWT token for VOD segment request.")
            return False

        # Check that the base path is the same as what was signed
        check_path = request.path.rsplit("/", maxsplit=1)[0]
        if not claims["path"].startswith(check_path):
            _LOGGER.warning("%s does not start with %s", claims["path"], check_path)
            return False

        return True


class JSMPEGProxyView(FrigateWebsocketProxyView):
    """A proxy for JSMPEG websocket."""

    url = "/api/frigate/{frigate_instance_id:.+}/jsmpeg/{path:.+}"
    extra_urls = ["/api/frigate/jsmpeg/{path:.+}"]

    name = "api:frigate:jsmpeg"

    def _get_proxied_url(self, request: web.Request, **kwargs: Any) -> ProxiedURL:
        """Create proxied URL."""
        return ProxiedURL(
            url=self._get_fqdn_path(
                request,
                f"live/jsmpeg/{kwargs['path']}",
                frigate_instance_id=kwargs.get("frigate_instance_id"),
            ),
            headers=kwargs["headers"],
            ssl_context=ssl_context,
            query_params=self._get_query_params(request),
        )


class MSEProxyView(FrigateWebsocketProxyView):
    """A proxy for MSE websocket.

    Note: This path is deprecated and may be removed in future versions. Please use
    Go2RTCAPIWebsocketProxyView instead
    """

    url = "/api/frigate/{frigate_instance_id:.+}/mse/{path:.+}"
    extra_urls = ["/api/frigate/mse/{path:.+}"]

    name = "api:frigate:mse"

    def _get_proxied_url(self, request: web.Request, **kwargs: Any) -> ProxiedURL:
        """Create proxied URL."""
        return ProxiedURL(
            url=self._get_fqdn_path(
                request,
                f"live/mse/{kwargs['path']}",
                frigate_instance_id=kwargs.get("frigate_instance_id"),
            ),
            headers=kwargs["headers"],
            ssl_context=ssl_context,
            query_params=self._get_query_params(request),
        )


class WebRTCProxyView(FrigateWebsocketProxyView):
    """A proxy for WebRTC websocket."""

    url = "/api/frigate/{frigate_instance_id:.+}/webrtc/{path:.+}"
    extra_urls = ["/api/frigate/webrtc/{path:.+}"]

    name = "api:frigate:webrtc"

    def _get_proxied_url(self, request: web.Request, **kwargs: Any) -> ProxiedURL:
        """Create proxied URL."""
        return ProxiedURL(
            url=self._get_fqdn_path(
                request,
                f"live/webrtc/{kwargs['path']}",
                frigate_instance_id=kwargs.get("frigate_instance_id"),
            ),
            headers=kwargs["headers"],
            ssl_context=ssl_context,
            query_params=self._get_query_params(request),
        )


class Go2RTCAPIBaseProxyView(FrigateProxyViewMixin):
    """A base class for go2rtc proxy views."""

    def _get_proxied_url(self, request: web.Request, **kwargs: Any) -> ProxiedURL:
        """Create proxied URL."""
        return ProxiedURL(
            url=self._get_fqdn_path(
                request,
                f"api/go2rtc/{kwargs['path']}",
                frigate_instance_id=kwargs.get("frigate_instance_id"),
            ),
            headers=kwargs["headers"],
            query_params=self._get_query_params(request),
        )


class Go2RTCAPIWebsocketProxyView(Go2RTCAPIBaseProxyView, FrigateWebsocketProxyView):
    """A proxy for go2rtc API (websocket)."""

    url = "/api/frigate/{frigate_instance_id:.+}/go2rtc/ws/{path:.*}"
    extra_urls = ["/api/frigate/go2rtc/ws/{path:.*}"]

    name = "api:frigate:go2rtc:ws"


class Go2RTCAPIProxyView(Go2RTCAPIBaseProxyView, FrigateProxyView):
    """A proxy for go2rtc API (http)."""

    url = "/api/frigate/{frigate_instance_id:.+}/go2rtc/{path:.*}"
    extra_urls = ["/api/frigate/go2rtc/{path:.*}"]

    name = "api:frigate:go2rtc"<|MERGE_RESOLUTION|>--- conflicted
+++ resolved
@@ -123,7 +123,6 @@
 
 def async_setup(hass: HomeAssistant, validate_ssl: bool) -> None:
     """Set up the views."""
-<<<<<<< HEAD
     if validate_ssl:
         global ssl_context
         ssl_context = None  # type: ignore[assignment]
@@ -135,6 +134,8 @@
         hass.http.register_view(JSMPEGProxyView(session))
         hass.http.register_view(MSEProxyView(session))
         hass.http.register_view(WebRTCProxyView(session))
+        hass.http.register_view(Go2RTCAPIWebsocketProxyView(session))
+        hass.http.register_view(Go2RTCAPIProxyView(session))
         hass.http.register_view(NotificationsProxyView(session))
         hass.http.register_view(SnapshotsProxyView(session))
         hass.http.register_view(RecordingProxyView(session))
@@ -142,20 +143,6 @@
         hass.http.register_view(VodProxyView(session))
         hass.http.register_view(VodSegmentProxyView(session))
         hass.data["frigate_views_registered"] = True
-=======
-    session = async_get_clientsession(hass)
-    hass.http.register_view(JSMPEGProxyView(session))
-    hass.http.register_view(MSEProxyView(session))
-    hass.http.register_view(WebRTCProxyView(session))
-    hass.http.register_view(Go2RTCAPIWebsocketProxyView(session))
-    hass.http.register_view(Go2RTCAPIProxyView(session))
-    hass.http.register_view(NotificationsProxyView(session))
-    hass.http.register_view(SnapshotsProxyView(session))
-    hass.http.register_view(RecordingProxyView(session))
-    hass.http.register_view(ThumbnailsProxyView(session))
-    hass.http.register_view(VodProxyView(session))
-    hass.http.register_view(VodSegmentProxyView(session))
->>>>>>> af09f3a6
 
 
 class FrigateProxyViewMixin:
